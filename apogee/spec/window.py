###############################################################################
# apogee.spec.window: routines for dealing with the individual element windows
###############################################################################
import os, os.path
import numpy
from apogee.tools.read import modelspecOnApStarWavegrid
from apogee.tools import toAspcapGrid
from apogee.tools.path import _default_dr
from apogee.tools.download import _dr_string
from apogee.tools import apStarWavegrid, _NLAMBDA, _DLOG10LAMBDA
_MINWIDTH= 3.5 #minimum width of a window in \AA

def path(elem,dr=None):
    """
    NAME:
       path
    PURPOSE:
       return the path of a window file
    INPUT:
       elem - element
       dr= return the path corresponding to this data release       
    OUTPUT:
       path string
    HISTORY:
       2015-02-27 - Written - Bovy (IAS)
    """
    if dr is None: dr= _default_dr()
    return os.path.join(os.path.dirname(os.path.realpath(__file__)),
                                   'filter/%s/%s.filt' \
                                       % (_dr_string(dr),
                                          (elem.lower().capitalize())))
@modelspecOnApStarWavegrid
def read(elem,apStarWavegrid=True,dr=None):
    """
    NAME:
       read
    PURPOSE:
       read the window weights for a given element
    INPUT:
       elem - element
       apStarWavegrid= (True) if True, output the window onto the apStar wavelength grid, otherwise just give the ASPCAP version (blue+green+red directly concatenated)
       dr= read the window corresponding to this data release       
    OUTPUT:
       Array with window weights
    HISTORY:
       2015-01-25 - Written - Bovy (IAS)
    """
    return numpy.loadtxt(path(elem,dr=dr))

def num(elem,pad=0):
    """
    NAME:
       num
    PURPOSE:
       return the number of windows for a given element or window array
    INPUT:
       elem - element
       pad= (0) pad on each side by this many log10 wavelengths in 6e-6 (changes how windows are combined)
    OUTPUT:
       Number of windows
    HISTORY:
       2015-01-25 - Written - Bovy (IAS)
    """
    # Calculate the wavelength regions
    si, ei= waveregions(elem,asIndex=True,pad=pad)
    return len(si)

def waveregions(elem,asIndex=False,pad=0,dr=None):
    """
    NAME:
       waveregions
    PURPOSE:
       return the wavelength regions corresponding to different elements
    INPUT:
       elem - element
       asIndx= (False) if yes, return the indices into an apStar-like wavelength grid rather than the wavelengths directly
       pad= (0) pad on each side by this many log10 wavelengths in 6e-6 (changes how windows are combined)
       dr= read the window corresponding to this data release       
    OUTPUT:
       (startlams,endlams) or (startindxs, endindxs)
    BUGS:
       range that comes out of asIndex=True is (or can be) different from that of asIndex=False
    HISTORY:
       2015-01-26 - Written - Bovy (IAS@KITP)
    """
    # Load the window
    win= read(elem,apStarWavegrid=True,dr=dr)
    # Calculate number of contiguous regions, assume this is not at the edge
    mask= ((win > 0.)*(True-numpy.isnan(win))).astype('int')
    dmaskp= numpy.roll(mask,-1)-mask
    dmaskn= numpy.roll(mask,1)-mask
    # Calculate the distance between adjacent windows and combine them if close
<<<<<<< HEAD
    from apogee.tools import _DLOG10LAMBDA
    import apogee.spec.plot as splot
    l10wavs= numpy.log10(splot.apStarWavegrid())
=======
    l10wavs= numpy.log10(apStarWavegrid())
>>>>>>> c6b79e29
    indices= numpy.arange(len(l10wavs))
    if asIndex:
        startindxs= indices[dmaskp == 1.]
        endindxs= indices[dmaskn == 1.]
    startl10lams= l10wavs[dmaskp == 1.]
    endl10lams= l10wavs[dmaskn == 1.]
    if pad > 0:
        if asIndex:
            startindxs= [si-pad for si in startindxs]
            endindxs= [ei+pad for ei in endindxs]
        startl10lams-= pad*_DLOG10LAMBDA
        endl10lams+= pad*_DLOG10LAMBDA
    # Check that each window is at least _MINWIDTH wide
    width= 10.**endl10lams-10.**startl10lams
    for ii in range(len(startl10lams)):
        if width[ii] < _MINWIDTH:
            if asIndex: # Approximate
                dindx= int(numpy.ceil((_MINWIDTH-width[ii])/2.\
                                          /(10.**startl10lams[ii]\
                                                +10.**endl10lams[ii])/2.\
                                          /numpy.log(10.)/_DLOG10LAMBDA))
                startindxs[ii]-= dindx
                endindxs[ii]+= dindx                   
            startl10lams[ii]= numpy.log10(10.**startl10lams[ii]\
                                              -(_MINWIDTH-width[ii])/2.)
            endl10lams[ii]= numpy.log10(10.**endl10lams[ii]\
                                            +(_MINWIDTH-width[ii])/2.)
    diff= numpy.roll(startl10lams,-1)-endl10lams
    if asIndex:
        newStartindxs, newEndindxs= [startindxs[0]], [endindxs[0]]
    newStartl10lams, newEndl10lams= [startl10lams[0]], [endl10lams[0]]
    winIndx= 0
    for ii in range(len(startl10lams)-1):
        if diff[ii] < 10.*_DLOG10LAMBDA:
            if asIndex:
                newEndindxs[winIndx]= endindxs[ii+1]
            newEndl10lams[winIndx]= endl10lams[ii+1]
        else:
            if asIndex:
                newStartindxs.append(startindxs[ii+1])
                newEndindxs.append(endindxs[ii+1])
            newStartl10lams.append(startl10lams[ii+1])
            newEndl10lams.append(endl10lams[ii+1])
            winIndx+= 1
    if asIndex:
        return (newStartindxs,newEndindxs)
    else:
        return (10.**numpy.array(newStartl10lams),
                10.**numpy.array(newEndl10lams))

def tophat(elem,dr=None,apStarWavegrid=True):
    """
    NAME:
       tophat
    PURPOSE:
       return an array with True in the window of a given element and False otherwise
    INPUT:
       elem - element     
       dr= read the window corresponding to this data release       
       apStarWavegrid= (True) if True, output the window onto the apStar wavelength grid, otherwise just give the ASPCAP version (blue+green+red directly concatenated)
    OUTPUT:
       array on apStar grid
    HISTORY:
       2015-01-26 - Written - Bovy (IAS@KITP)
    """
    out= numpy.zeros(_NLAMBDA,dtype='bool')
    for si,ei in zip(*waveregions(elem,asIndex=True,dr=dr)):
        out[si+1:ei]= True
    if not apStarWavegrid: return toAspcapGrid(out)
    else: return out

def total_dlambda(elem,pad=0):
    """
    NAME:
       total_dlambda
    PURPOSE:
       return the total wavelength span covered by the windows of a given element
    INPUT:
       elem - element     
       pad= (0) pad on each side by this many log10 wavelengths in 6e-6 (changes how windows are combined)
    OUTPUT:
       total width in \AA
    HISTORY:
       2015-01-26 - Written - Bovy (IAS@KITP)
    """
    si,ei= waveregions(elem,asIndex=False,pad=pad)
    return numpy.sum(ei-si)

def lines(elem,asIndex=False):
    """
    NAME:
       lines
    PURPOSE:
       return the location of peaks in the window weight ('lines') for a given element
    INPUT:
       elem - element
       asIndx= (False) if yes, return the indices into an apStar-like wavelengthh grid rather than the wavelengths directly 
    OUTPUT:
       wavelengths of peaks in \AA
    HISTORY:
       2015-03-11 - Written - Bovy (IAS)
    """
    # Load the window
    win= read(elem,apStarWavegrid=True)
    wavs= apStarWavegrid()
    # Find peaks
    indx= (numpy.roll(win,1) < win)*(numpy.roll(win,-1) < win)\
        *(win > 0.1)
    if asIndex:
        return indx
    else:
        return wavs[indx]

def equishwidth(elem,spec,specerr,refspec=None):
    """
    NAME:
       equishwidth
    PURPOSE:
       return an equivalent-width-ish quantity for a given element:

       equishwidth = \sum_lam \Delta lam_center of window x (refspec-spec)/refspec x window/specerr^2 / \sum_lam window/specerr^2

       or if refspec == 0:

       equishwidth = \sum_lam \Delta lam_center of window x (1-spec) x window/specerr^2 / \sum_lam window/specerr^2


    INPUT:
       elem - element to consider
       spec - spectrum on apStarWavegrid (nwave)
       specerr - error on the spectrum on apStarWavegrid (nwave)
       refspec= reference spectrum (assumed to be zero if absent)
    OUTPUT:
        equivalent-ish-width
    HISTORY:
       2015-02-11 - Written - Bovy (IAS@KITP)
    """
    if refspec is None:
        refspec= numpy.zeros_like(spec)
    # Read windows
    win= read(elem,apStarWavegrid=True)
    startindxs, endindxs= waveregions(elem,asIndex=True,pad=0)
    lams= apStarWavegrid()
    startlams= lams[startindxs]
    endlams= lams[endindxs]
    outval= 0.
    norm= 0.
    for (startindx,endindx,startlam,endlam) \
            in zip(startindxs,endindxs,startlams,endlams):
        norm+= numpy.sum(win[startindx:endindx]\
                                /specerr[startindx:endindx]**2.)
        if not numpy.all(refspec == 0.):
            outval+= (endlam-startlam)/(endindx-startindx)\
                *numpy.sum(win[startindx:endindx]/specerr[startindx:endindx]**2.\
                               *(1.-spec[startindx:endindx]/refspec[startindx:endindx]))
        else:
            outval+= (endlam-startlam)/(endindx-startindx)\
                *numpy.sum(win[startindx:endindx]/specerr[startindx:endindx]**2.\
                               *(1.-spec[startindx:endindx]))
    outval/= norm
    return outval<|MERGE_RESOLUTION|>--- conflicted
+++ resolved
@@ -90,13 +90,7 @@
     dmaskp= numpy.roll(mask,-1)-mask
     dmaskn= numpy.roll(mask,1)-mask
     # Calculate the distance between adjacent windows and combine them if close
-<<<<<<< HEAD
-    from apogee.tools import _DLOG10LAMBDA
-    import apogee.spec.plot as splot
-    l10wavs= numpy.log10(splot.apStarWavegrid())
-=======
     l10wavs= numpy.log10(apStarWavegrid())
->>>>>>> c6b79e29
     indices= numpy.arange(len(l10wavs))
     if asIndex:
         startindxs= indices[dmaskp == 1.]
